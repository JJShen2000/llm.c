numpy
torch
tiktoken
<<<<<<< HEAD
tqdm
=======
transformers
>>>>>>> 40221ccf
<|MERGE_RESOLUTION|>--- conflicted
+++ resolved
@@ -1,8 +1,5 @@
+tqdm
 numpy
 torch
 tiktoken
-<<<<<<< HEAD
-tqdm
-=======
-transformers
->>>>>>> 40221ccf
+transformers